﻿<?xml version="1.0" encoding="utf-8"?>
<Project DefaultTargets="Build" ToolsVersion="12.0" xmlns="http://schemas.microsoft.com/developer/msbuild/2003">
  <ItemGroup Label="ProjectConfigurations">
    <ProjectConfiguration Include="Debug|Win32">
      <Configuration>Debug</Configuration>
      <Platform>Win32</Platform>
    </ProjectConfiguration>
    <ProjectConfiguration Include="Release|Win32">
      <Configuration>Release</Configuration>
      <Platform>Win32</Platform>
    </ProjectConfiguration>
  </ItemGroup>
  <PropertyGroup Label="Globals">
    <ProjectGuid>{7B929D7C-7245-45DB-99D4-58A8853607D0}</ProjectGuid>
    <Keyword>Win32Proj</Keyword>
    <RootNamespace>lmfit</RootNamespace>
    <ProjectName>lmfit32</ProjectName>
  </PropertyGroup>
  <Import Project="$(VCTargetsPath)\Microsoft.Cpp.Default.props" />
  <PropertyGroup Condition="'$(Configuration)|$(Platform)'=='Debug|Win32'" Label="Configuration">
    <ConfigurationType>DynamicLibrary</ConfigurationType>
    <UseDebugLibraries>true</UseDebugLibraries>
    <PlatformToolset>v120</PlatformToolset>
    <CharacterSet>Unicode</CharacterSet>
  </PropertyGroup>
  <PropertyGroup Condition="'$(Configuration)|$(Platform)'=='Release|Win32'" Label="Configuration">
    <ConfigurationType>DynamicLibrary</ConfigurationType>
    <UseDebugLibraries>false</UseDebugLibraries>
    <PlatformToolset>v120</PlatformToolset>
    <WholeProgramOptimization>true</WholeProgramOptimization>
    <CharacterSet>Unicode</CharacterSet>
  </PropertyGroup>
  <Import Project="$(VCTargetsPath)\Microsoft.Cpp.props" />
  <ImportGroup Label="ExtensionSettings">
  </ImportGroup>
  <ImportGroup Label="PropertySheets" Condition="'$(Configuration)|$(Platform)'=='Debug|Win32'">
    <Import Project="$(UserRootDir)\Microsoft.Cpp.$(Platform).user.props" Condition="exists('$(UserRootDir)\Microsoft.Cpp.$(Platform).user.props')" Label="LocalAppDataPlatform" />
  </ImportGroup>
  <ImportGroup Label="PropertySheets" Condition="'$(Configuration)|$(Platform)'=='Release|Win32'">
    <Import Project="$(UserRootDir)\Microsoft.Cpp.$(Platform).user.props" Condition="exists('$(UserRootDir)\Microsoft.Cpp.$(Platform).user.props')" Label="LocalAppDataPlatform" />
  </ImportGroup>
  <PropertyGroup Label="UserMacros" />
  <PropertyGroup Condition="'$(Configuration)|$(Platform)'=='Debug|Win32'">
    <OutDir>$(SolutionDir)$(ProjectName)\bin\$(Configuration)\</OutDir>
    <IntDir>intermediate\$(Configuration)\</IntDir>
    <TargetName>lmfit</TargetName>
  </PropertyGroup>
  <PropertyGroup Condition="'$(Configuration)|$(Platform)'=='Release|Win32'">
    <OutDir>$(SolutionDir)$(ProjectName)\bin\$(Configuration)\</OutDir>
    <IntDir>intermediate\$(Configuration)\</IntDir>
    <TargetName>lmfit</TargetName>
  </PropertyGroup>
  <ItemDefinitionGroup Condition="'$(Configuration)|$(Platform)'=='Debug|Win32'">
    <ClCompile>
      <PrecompiledHeader>NotUsing</PrecompiledHeader>
      <WarningLevel>Level3</WarningLevel>
      <Optimization>Disabled</Optimization>
      <PreprocessorDefinitions>WIN32;_DEBUG;_LIB;%(PreprocessorDefinitions)</PreprocessorDefinitions>
      <RuntimeLibrary>MultiThreadedDebug</RuntimeLibrary>
    </ClCompile>
    <Link>
      <SubSystem>Windows</SubSystem>
      <GenerateDebugInformation>true</GenerateDebugInformation>
    </Link>
  </ItemDefinitionGroup>
  <ItemDefinitionGroup Condition="'$(Configuration)|$(Platform)'=='Release|Win32'">
    <ClCompile>
      <WarningLevel>Level3</WarningLevel>
      <PrecompiledHeader>NotUsing</PrecompiledHeader>
      <Optimization>Full</Optimization>
      <FunctionLevelLinking>true</FunctionLevelLinking>
      <IntrinsicFunctions>true</IntrinsicFunctions>
      <PreprocessorDefinitions>WIN32;NDEBUG;_LIB;%(PreprocessorDefinitions)</PreprocessorDefinitions>
      <InlineFunctionExpansion>AnySuitable</InlineFunctionExpansion>
      <FavorSizeOrSpeed>Speed</FavorSizeOrSpeed>
      <OmitFramePointers>true</OmitFramePointers>
      <EnableParallelCodeGeneration>true</EnableParallelCodeGeneration>
      <EnableEnhancedInstructionSet>StreamingSIMDExtensions2</EnableEnhancedInstructionSet>
<<<<<<< HEAD
      <AdditionalOptions>/Qpar-report:1 /Qvec-report:1 %(AdditionalOptions)</AdditionalOptions>
=======
      <AdditionalOptions>/Qpar-report:2 /Qvec-report:2 %(AdditionalOptions)</AdditionalOptions>
      <RuntimeLibrary>MultiThreaded</RuntimeLibrary>
>>>>>>> 87caa5c7
    </ClCompile>
    <Link>
      <SubSystem>Windows</SubSystem>
      <GenerateDebugInformation>true</GenerateDebugInformation>
      <EnableCOMDATFolding>true</EnableCOMDATFolding>
      <OptimizeReferences>true</OptimizeReferences>
      <AdditionalDependencies />
    </Link>
  </ItemDefinitionGroup>
  <ItemGroup>
    <Text Include="ReadMe.txt" />
  </ItemGroup>
  <ItemGroup>
    <ClCompile Include="lmcurve.c" />
    <ClCompile Include="lmmin.c" />
  </ItemGroup>
  <ItemGroup>
    <ClInclude Include="lmcurve.h" />
    <ClInclude Include="lmmin.h" />
    <ClInclude Include="lmstruct.h" />
  </ItemGroup>
  <Import Project="$(VCTargetsPath)\Microsoft.Cpp.targets" />
  <ImportGroup Label="ExtensionTargets">
  </ImportGroup>
</Project><|MERGE_RESOLUTION|>--- conflicted
+++ resolved
@@ -1,109 +1,105 @@
-﻿<?xml version="1.0" encoding="utf-8"?>
-<Project DefaultTargets="Build" ToolsVersion="12.0" xmlns="http://schemas.microsoft.com/developer/msbuild/2003">
-  <ItemGroup Label="ProjectConfigurations">
-    <ProjectConfiguration Include="Debug|Win32">
-      <Configuration>Debug</Configuration>
-      <Platform>Win32</Platform>
-    </ProjectConfiguration>
-    <ProjectConfiguration Include="Release|Win32">
-      <Configuration>Release</Configuration>
-      <Platform>Win32</Platform>
-    </ProjectConfiguration>
-  </ItemGroup>
-  <PropertyGroup Label="Globals">
-    <ProjectGuid>{7B929D7C-7245-45DB-99D4-58A8853607D0}</ProjectGuid>
-    <Keyword>Win32Proj</Keyword>
-    <RootNamespace>lmfit</RootNamespace>
-    <ProjectName>lmfit32</ProjectName>
-  </PropertyGroup>
-  <Import Project="$(VCTargetsPath)\Microsoft.Cpp.Default.props" />
-  <PropertyGroup Condition="'$(Configuration)|$(Platform)'=='Debug|Win32'" Label="Configuration">
-    <ConfigurationType>DynamicLibrary</ConfigurationType>
-    <UseDebugLibraries>true</UseDebugLibraries>
-    <PlatformToolset>v120</PlatformToolset>
-    <CharacterSet>Unicode</CharacterSet>
-  </PropertyGroup>
-  <PropertyGroup Condition="'$(Configuration)|$(Platform)'=='Release|Win32'" Label="Configuration">
-    <ConfigurationType>DynamicLibrary</ConfigurationType>
-    <UseDebugLibraries>false</UseDebugLibraries>
-    <PlatformToolset>v120</PlatformToolset>
-    <WholeProgramOptimization>true</WholeProgramOptimization>
-    <CharacterSet>Unicode</CharacterSet>
-  </PropertyGroup>
-  <Import Project="$(VCTargetsPath)\Microsoft.Cpp.props" />
-  <ImportGroup Label="ExtensionSettings">
-  </ImportGroup>
-  <ImportGroup Label="PropertySheets" Condition="'$(Configuration)|$(Platform)'=='Debug|Win32'">
-    <Import Project="$(UserRootDir)\Microsoft.Cpp.$(Platform).user.props" Condition="exists('$(UserRootDir)\Microsoft.Cpp.$(Platform).user.props')" Label="LocalAppDataPlatform" />
-  </ImportGroup>
-  <ImportGroup Label="PropertySheets" Condition="'$(Configuration)|$(Platform)'=='Release|Win32'">
-    <Import Project="$(UserRootDir)\Microsoft.Cpp.$(Platform).user.props" Condition="exists('$(UserRootDir)\Microsoft.Cpp.$(Platform).user.props')" Label="LocalAppDataPlatform" />
-  </ImportGroup>
-  <PropertyGroup Label="UserMacros" />
-  <PropertyGroup Condition="'$(Configuration)|$(Platform)'=='Debug|Win32'">
-    <OutDir>$(SolutionDir)$(ProjectName)\bin\$(Configuration)\</OutDir>
-    <IntDir>intermediate\$(Configuration)\</IntDir>
-    <TargetName>lmfit</TargetName>
-  </PropertyGroup>
-  <PropertyGroup Condition="'$(Configuration)|$(Platform)'=='Release|Win32'">
-    <OutDir>$(SolutionDir)$(ProjectName)\bin\$(Configuration)\</OutDir>
-    <IntDir>intermediate\$(Configuration)\</IntDir>
-    <TargetName>lmfit</TargetName>
-  </PropertyGroup>
-  <ItemDefinitionGroup Condition="'$(Configuration)|$(Platform)'=='Debug|Win32'">
-    <ClCompile>
-      <PrecompiledHeader>NotUsing</PrecompiledHeader>
-      <WarningLevel>Level3</WarningLevel>
-      <Optimization>Disabled</Optimization>
-      <PreprocessorDefinitions>WIN32;_DEBUG;_LIB;%(PreprocessorDefinitions)</PreprocessorDefinitions>
-      <RuntimeLibrary>MultiThreadedDebug</RuntimeLibrary>
-    </ClCompile>
-    <Link>
-      <SubSystem>Windows</SubSystem>
-      <GenerateDebugInformation>true</GenerateDebugInformation>
-    </Link>
-  </ItemDefinitionGroup>
-  <ItemDefinitionGroup Condition="'$(Configuration)|$(Platform)'=='Release|Win32'">
-    <ClCompile>
-      <WarningLevel>Level3</WarningLevel>
-      <PrecompiledHeader>NotUsing</PrecompiledHeader>
-      <Optimization>Full</Optimization>
-      <FunctionLevelLinking>true</FunctionLevelLinking>
-      <IntrinsicFunctions>true</IntrinsicFunctions>
-      <PreprocessorDefinitions>WIN32;NDEBUG;_LIB;%(PreprocessorDefinitions)</PreprocessorDefinitions>
-      <InlineFunctionExpansion>AnySuitable</InlineFunctionExpansion>
-      <FavorSizeOrSpeed>Speed</FavorSizeOrSpeed>
-      <OmitFramePointers>true</OmitFramePointers>
-      <EnableParallelCodeGeneration>true</EnableParallelCodeGeneration>
-      <EnableEnhancedInstructionSet>StreamingSIMDExtensions2</EnableEnhancedInstructionSet>
-<<<<<<< HEAD
-      <AdditionalOptions>/Qpar-report:1 /Qvec-report:1 %(AdditionalOptions)</AdditionalOptions>
-=======
-      <AdditionalOptions>/Qpar-report:2 /Qvec-report:2 %(AdditionalOptions)</AdditionalOptions>
-      <RuntimeLibrary>MultiThreaded</RuntimeLibrary>
->>>>>>> 87caa5c7
-    </ClCompile>
-    <Link>
-      <SubSystem>Windows</SubSystem>
-      <GenerateDebugInformation>true</GenerateDebugInformation>
-      <EnableCOMDATFolding>true</EnableCOMDATFolding>
-      <OptimizeReferences>true</OptimizeReferences>
-      <AdditionalDependencies />
-    </Link>
-  </ItemDefinitionGroup>
-  <ItemGroup>
-    <Text Include="ReadMe.txt" />
-  </ItemGroup>
-  <ItemGroup>
-    <ClCompile Include="lmcurve.c" />
-    <ClCompile Include="lmmin.c" />
-  </ItemGroup>
-  <ItemGroup>
-    <ClInclude Include="lmcurve.h" />
-    <ClInclude Include="lmmin.h" />
-    <ClInclude Include="lmstruct.h" />
-  </ItemGroup>
-  <Import Project="$(VCTargetsPath)\Microsoft.Cpp.targets" />
-  <ImportGroup Label="ExtensionTargets">
-  </ImportGroup>
+﻿<?xml version="1.0" encoding="utf-8"?>
+<Project DefaultTargets="Build" ToolsVersion="12.0" xmlns="http://schemas.microsoft.com/developer/msbuild/2003">
+  <ItemGroup Label="ProjectConfigurations">
+    <ProjectConfiguration Include="Debug|Win32">
+      <Configuration>Debug</Configuration>
+      <Platform>Win32</Platform>
+    </ProjectConfiguration>
+    <ProjectConfiguration Include="Release|Win32">
+      <Configuration>Release</Configuration>
+      <Platform>Win32</Platform>
+    </ProjectConfiguration>
+  </ItemGroup>
+  <PropertyGroup Label="Globals">
+    <ProjectGuid>{7B929D7C-7245-45DB-99D4-58A8853607D0}</ProjectGuid>
+    <Keyword>Win32Proj</Keyword>
+    <RootNamespace>lmfit</RootNamespace>
+    <ProjectName>lmfit32</ProjectName>
+  </PropertyGroup>
+  <Import Project="$(VCTargetsPath)\Microsoft.Cpp.Default.props" />
+  <PropertyGroup Condition="'$(Configuration)|$(Platform)'=='Debug|Win32'" Label="Configuration">
+    <ConfigurationType>DynamicLibrary</ConfigurationType>
+    <UseDebugLibraries>true</UseDebugLibraries>
+    <PlatformToolset>v120</PlatformToolset>
+    <CharacterSet>Unicode</CharacterSet>
+  </PropertyGroup>
+  <PropertyGroup Condition="'$(Configuration)|$(Platform)'=='Release|Win32'" Label="Configuration">
+    <ConfigurationType>DynamicLibrary</ConfigurationType>
+    <UseDebugLibraries>false</UseDebugLibraries>
+    <PlatformToolset>v120</PlatformToolset>
+    <WholeProgramOptimization>true</WholeProgramOptimization>
+    <CharacterSet>Unicode</CharacterSet>
+  </PropertyGroup>
+  <Import Project="$(VCTargetsPath)\Microsoft.Cpp.props" />
+  <ImportGroup Label="ExtensionSettings">
+  </ImportGroup>
+  <ImportGroup Label="PropertySheets" Condition="'$(Configuration)|$(Platform)'=='Debug|Win32'">
+    <Import Project="$(UserRootDir)\Microsoft.Cpp.$(Platform).user.props" Condition="exists('$(UserRootDir)\Microsoft.Cpp.$(Platform).user.props')" Label="LocalAppDataPlatform" />
+  </ImportGroup>
+  <ImportGroup Label="PropertySheets" Condition="'$(Configuration)|$(Platform)'=='Release|Win32'">
+    <Import Project="$(UserRootDir)\Microsoft.Cpp.$(Platform).user.props" Condition="exists('$(UserRootDir)\Microsoft.Cpp.$(Platform).user.props')" Label="LocalAppDataPlatform" />
+  </ImportGroup>
+  <PropertyGroup Label="UserMacros" />
+  <PropertyGroup Condition="'$(Configuration)|$(Platform)'=='Debug|Win32'">
+    <OutDir>$(SolutionDir)$(ProjectName)\bin\$(Configuration)\</OutDir>
+    <IntDir>intermediate\$(Configuration)\</IntDir>
+    <TargetName>lmfit</TargetName>
+  </PropertyGroup>
+  <PropertyGroup Condition="'$(Configuration)|$(Platform)'=='Release|Win32'">
+    <OutDir>$(SolutionDir)$(ProjectName)\bin\$(Configuration)\</OutDir>
+    <IntDir>intermediate\$(Configuration)\</IntDir>
+    <TargetName>lmfit</TargetName>
+  </PropertyGroup>
+  <ItemDefinitionGroup Condition="'$(Configuration)|$(Platform)'=='Debug|Win32'">
+    <ClCompile>
+      <PrecompiledHeader>NotUsing</PrecompiledHeader>
+      <WarningLevel>Level3</WarningLevel>
+      <Optimization>Disabled</Optimization>
+      <PreprocessorDefinitions>WIN32;_DEBUG;_LIB;%(PreprocessorDefinitions)</PreprocessorDefinitions>
+      <RuntimeLibrary>MultiThreadedDebug</RuntimeLibrary>
+    </ClCompile>
+    <Link>
+      <SubSystem>Windows</SubSystem>
+      <GenerateDebugInformation>true</GenerateDebugInformation>
+    </Link>
+  </ItemDefinitionGroup>
+  <ItemDefinitionGroup Condition="'$(Configuration)|$(Platform)'=='Release|Win32'">
+    <ClCompile>
+      <WarningLevel>Level3</WarningLevel>
+      <PrecompiledHeader>NotUsing</PrecompiledHeader>
+      <Optimization>Full</Optimization>
+      <FunctionLevelLinking>true</FunctionLevelLinking>
+      <IntrinsicFunctions>true</IntrinsicFunctions>
+      <PreprocessorDefinitions>WIN32;NDEBUG;_LIB;%(PreprocessorDefinitions)</PreprocessorDefinitions>
+      <InlineFunctionExpansion>AnySuitable</InlineFunctionExpansion>
+      <FavorSizeOrSpeed>Speed</FavorSizeOrSpeed>
+      <OmitFramePointers>true</OmitFramePointers>
+      <EnableParallelCodeGeneration>true</EnableParallelCodeGeneration>
+      <EnableEnhancedInstructionSet>StreamingSIMDExtensions2</EnableEnhancedInstructionSet>
+      <AdditionalOptions>/Qpar-report:1 /Qvec-report:1 %(AdditionalOptions)</AdditionalOptions>
+      <RuntimeLibrary>MultiThreaded</RuntimeLibrary>
+    </ClCompile>
+    <Link>
+      <SubSystem>Windows</SubSystem>
+      <GenerateDebugInformation>true</GenerateDebugInformation>
+      <EnableCOMDATFolding>true</EnableCOMDATFolding>
+      <OptimizeReferences>true</OptimizeReferences>
+      <AdditionalDependencies />
+    </Link>
+  </ItemDefinitionGroup>
+  <ItemGroup>
+    <Text Include="ReadMe.txt" />
+  </ItemGroup>
+  <ItemGroup>
+    <ClCompile Include="lmcurve.c" />
+    <ClCompile Include="lmmin.c" />
+  </ItemGroup>
+  <ItemGroup>
+    <ClInclude Include="lmcurve.h" />
+    <ClInclude Include="lmmin.h" />
+    <ClInclude Include="lmstruct.h" />
+  </ItemGroup>
+  <Import Project="$(VCTargetsPath)\Microsoft.Cpp.targets" />
+  <ImportGroup Label="ExtensionTargets">
+  </ImportGroup>
 </Project>